--- conflicted
+++ resolved
@@ -1,9 +1,3 @@
-<<<<<<< HEAD
-=======
-numpy  # weird dependency issues
-scipy >= 1.6.0
-
->>>>>>> 18a03b7c
 # book stuff
 jupyter-book
 ghp-import
@@ -14,6 +8,7 @@
 # data science python stack
 graspologic
 numpy  # weird dependency issues
+scipy >= 1.6.0
 scikit-learn >= 0.23.0
 matplotlib >= 3.4.1
 
